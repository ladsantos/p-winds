--- conflicted
+++ resolved
@@ -67,16 +67,6 @@
         atol=1E-8, rtol=1E-8
     )
 
-<<<<<<< HEAD
-    assert abs(f_he_1_odeint[-1] - 0.022807) / f_he_1_odeint[-1] < \
-           precision_threshold
-    assert abs(f_he_3_odeint[-1] - 6.409416E-8) / f_he_3_odeint[-1] < \
-           precision_threshold
-    assert abs(f_he_1_ivp[-1] - 0.022807) / f_he_1_ivp[-1] < \
-           precision_threshold
-    assert abs(f_he_3_ivp[-1] - 6.4205302E-8) / f_he_3_ivp[-1] < \
-           precision_threshold
-=======
     # Assert if all values of the fractions are between 0 and 1
     n_neg = len(np.where(f_he_1_ivp < 0)[0]) + \
         len(np.where(f_he_3_ivp < 0)[0])
@@ -84,4 +74,3 @@
         len(np.where(f_he_3_ivp > 1)[0])
     assert n_neg == 0
     assert n_one == 0
->>>>>>> 13da91f7
