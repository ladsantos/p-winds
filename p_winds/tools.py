#! /usr/bin/env python
# -*- coding: utf-8 -*-
"""
This module contains useful tools to facilitate numerical calculations.
"""

from __future__ import (division, print_function, absolute_import,
                        unicode_literals)
import numpy as np
import astropy.units as u
import os
from warnings import warn
from astropy.io import fits


__all__ = ["nearest_index", "standard_spectrum", "generate_muscles_spectrum",
           "make_spectrum_from_file"]

# Find $PWINDS_REFSPEC_DIR environment variable
try:
    _PWINDS_REFSPEC_DIR = os.environ["PWINDS_REFSPEC_DIR"]
except KeyError:
    _PWINDS_REFSPEC_DIR = None
    warn("Environment variable PWINDS_REFSPEC_DIR is not set.")


def nearest_index(array, target_value):
    """
    Finds the index of a value in ``array`` that is closest to ``target_value``.

    Parameters
    ----------
    array : ``numpy.array``
        Target array.
    target_value : ``float``
        Target value.

    Returns
    -------
    index : ``int``
        Index of the value in ``array`` that is closest to ``target_value``.
    """
    index = array.searchsorted(target_value)
    index = np.clip(index, 1, len(array) - 1)
    left = array[index - 1]
    right = array[index]
    index -= target_value - left < right - target_value
    return index


def standard_spectrum(stellar_type, semi_major_axis,
                      reference_spectra_dir=_PWINDS_REFSPEC_DIR,
                      stellar_radius=None, truncate_wavelength_grid=False,
                      cutoff_thresh=13.6):
    """
    Construct a dictionary containing an input spectrum for a given spectral
    type. The code scales this to the spectrum received at your planet provided
    a value for the scaled ``semi_major_axis``.

    Spectrum of iota Horologii was kindly provided by Jorge Sanz-Forcada (priv.
    comm.). Spectrum of HD 108147 and HR 8799 were obtained from the
    X-exoplanets database and combined with PHOENIX atmosphere models for the
    NUV. Solar spectrum comes from the Whole Heliosphere Interval (WHI)
    Reference Spectra obtained from the LASP Interactive Solar Irradiance
    Datacenter. All other spectra are from the MUSCLES survey.

    Parameters
    ----------
    stellar_type : ``str``
        Define the stellar type. The available options are:
        - ``'mid-A'`` (based on HR 8799)
        - ``'early-F'`` (based on WASP-17)
        - ``'late-F'`` (based on HD 108147)
        - ``'early-G'`` (based on HD 149026)
        - ``'solar'`` (based on the Sun)
        - ``'young-sun'`` (based on iota Horologii)
        - ``'late-G'`` (based on TOI-193)
        - ``'active-K'`` (based on epsilon Eridanii)
        - ``'early-K'`` (based on HD 97658)
        - ``'late-k'`` (based on WASP-43)
        - ``'active-M'`` (based on Proxima Centauri)
        - ``'early-M'`` (based on GJ 436)
        - ``'late-M'`` (based on TRAPPIST-1)

    semi_major_axis : ``float``
        Semi-major axis of the planet in units of stellar radii. The code first
        converts the MUSCLES spectrum to what it would be at R_star;
        ``semi_major_axis`` is needed to get the spectrum at the planet.

    reference_spectra_dir : ``str``, optional
        Path to the directory with the MUSCLES data. Default value is defined by
        the environment variable ``$PWINDS_REFSPEC_DIR``.

    stellar_radius : ``float``, optional
        Stellar radius in unit of solar radii. Setting a value for this
        parameter allows the spectrum to be scaled to an arbitrary stellar
        radius instead of the radius of the MUSCLES star. If ``None``, then the
        scaling is performed using the radius of the MUSCLES star. Default is
        ``None``.

    truncate_wavelength_grid : ``bool``, optional
        If ``True``, will only return the spectrum with energy > 13.6 eV. This
        may be useful for computational expediency. If False, returns the whole
        spectrum. Default is ``False``.

    cutoff_thresh : ``float``, optional
        If ``truncate_wavelength_grid`` is set to ``True``, then the truncation
        happens for energies whose value in eV is above this threshold, also in
        eV. Default is ``13.6``.

    Returns
    -------
    spectrum : ``dict``
        Spectrum dictionary with entries for the wavelength and flux, and their
        units.
    """
    muscles_match = {'early-A': None, 'late-A': None, 'early-F': 'wasp-17',
                     'late-F': None, 'early-G': 'hd-149026',
                     'late-G': 'toi-193', 'solar': None, 'young-Sun': None,
                     'active-K': 'v-eps-eri', 'early-K': 'hd97658',
                     'late-K': 'wasp-43', 'active-M': 'gj551',
                     'early-M': 'gj436', 'late-M': 'trappist-1'}

    try:
        spectrum = generate_muscles_spectrum(muscles_match[stellar_type],
                                             semi_major_axis,
                                             reference_spectra_dir,
                                             stellar_radius,
                                             truncate_wavelength_grid,
                                             cutoff_thresh)
    except KeyError:
        prefix = reference_spectra_dir

        # Check if prefix has a trailing forward slash
        if prefix[-1] == '/':
            pass
        # If not, add it
        else:
            prefix += '/'

        if stellar_type == 'solar':
            spectrum_array = np.loadtxt(
                prefix + 'ref_solar_irradiance_whi-2008_ver2.dat', skiprows=142,
                usecols=(0, 2))
            i1 = nearest_index(spectrum_array[:, 0], 300)
            wavelength = (spectrum_array[:i1, 0] * u.nm).to(u.angstrom).value
            flux = (spectrum_array[:i1, 1] * u.W / u.m ** 2 / u.nm).to(
                u.erg / u.s / u.cm ** 2 / u.angstrom).value
            r_star_origin = 1.00 * u.solRad
            dist = 1 * u.au
        elif stellar_type == 'young-Sun':
            spectrum_array = np.loadtxt(prefix + 'spec_hr810_1au.dat')
            wavelength = spectrum_array[:, 0]
            flux = spectrum_array[:, 1]
            r_star_origin = 1.00 * u.solRad  # Assumption
            dist = 1 * u.au
        elif stellar_type == 'mid-A':
            spectrum_array = np.loadtxt(prefix + 'spec_hr8799_1au.dat')
            wavelength = spectrum_array[:, 0]
            flux = spectrum_array[:, 1]
            r_star_origin = 1.44 * u.solRad  # From Gaia DR2 for HR 8799
            dist = 1 * u.au
        elif stellar_type == 'late-F':
            spectrum_array = np.loadtxt(prefix + 'spec_hd108147_1au.dat')
            wavelength = spectrum_array[:, 0]
            flux = spectrum_array[:, 1]
            r_star_origin = 1.23 * u.solRad  # From Gaia DR2 for HD 108147
            dist = 1 * u.au
        else:
            raise ValueError('Specified stellar type not recognized')

        if stellar_radius is None:
            r_star = r_star_origin
        else:
            r_star = stellar_radius * u.solRad

        conv = float((dist / r_star) ** 2)  # conversion to
        # spectrum at R_star
        spectrum = {'wavelength': wavelength,
                    'flux_lambda': flux * conv * semi_major_axis ** (-2),
                    'wavelength_unit': u.AA,
                    'flux_unit': u.erg / u.s / u.cm / u.cm / u.AA}

    return spectrum


def generate_muscles_spectrum(host_star_name, semi_major_axis,
                              reference_spectra_dir=_PWINDS_REFSPEC_DIR,
                              stellar_radius=None,
                              truncate_wavelength_grid=False,
                              cutoff_thresh=13.6):
    """
    Construct a dictionary containing an input spectrum from a MUSCLES spectrum.
    MUSCLES reports spectra as observed at Earth, the code scales this to the
    spectrum received at your planet provided a value for the scaled
<<<<<<< HEAD
    ``semi_major_axis``.
=======
    ``semi-major-axis``.
>>>>>>> 08333315

    Parameters
    ----------
    host_star_name : ``str``
        Name of the MUSCLES stellar spectrum you want to use. Must be one of:
        ['gj176', 'gj436', 'gj551', 'gj581', 'gj667c', 'gj832', 'gj876',
        'gj1214', 'hd40307', 'hd85512', 'hd97658', 'v-eps-eri', 'gj1132',
        'hat-p-12', 'hat-p-26', 'hd-149026', 'l-98-59', 'l-678-39', 'l-980-5',
        'lhs-2686', 'lp-791-18', 'toi-193', 'trappist-1', 'wasp-17', 'wasp-43',
        'wasp-77a', 'wasp-127'].

    semi_major_axis : ``float``
        Semi-major axis of the planet in units of stellar radii. The code first
        converts the MUSCLES spectrum to what it would be at R_star;
        ``semi_major_axis`` is needed to get the spectrum at the planet.

    reference_spectra_dir : ``str``, optional
        Path to the directory with the reference spectra. Default value is
        defined by the environment variable ``$PWINDS_REFSPEC_DIR``.

    stellar_radius : ``float``, optional
        Stellar radius in unit of solar radii. Setting a value for this
        parameter allows the spectrum to be scaled to an arbitrary stellar
        radius instead of the radius of the MUSCLES star. If ``None``, then the
        scaling is performed using the radius of the MUSCLES star. Default is
        ``None``.

    truncate_wavelength_grid : ``bool``, optional
        If ``True``, will only return the spectrum with energy > 13.6 eV. This
        may be useful for computational expediency. If False, returns the whole
        spectrum. Default is ``False``.

    cutoff_thresh : ``float``, optional
        If ``truncate_wavelength_grid`` is set to ``True``, then the truncation
        happens for energies whose value in eV is above this threshold, also in
        eV. Default is ``13.6``.

    Returns
    -------
    spectrum : ``dict``
        Spectrum dictionary with entries for the wavelength and flux, and their
        units.
    """
    # Hard coding some values
    # The stellar radii and distances are taken from NASA Exoplanet Archive.

    thresh = cutoff_thresh * u.eV
    stars = [
        # Old ones
        'gj176', 'gj436', 'gj551', 'gj581', 'gj667c', 'gj832', 'gj876',
        'gj1214', 'hd40307', 'hd85512', 'hd97658', 'v-eps-eri',
        # New ones
        #'gj15a', 'gj163', 'gj649', 'gj674', 'gj676a', 'gj699', 'gj729', 'gj849',
        'gj1132', 'hat-p-12', 'hat-p-26', 'hd-149026', 'l-98-59', 'l-678-39',
        'l-980-5', 'lhs-2686', 'lp-791-18', 'toi-193', 'trappist-1', 'wasp-17',
        'wasp-43', 'wasp-77a', 'wasp-127'
        ]
    versions = np.array([
        # Old ones
        'v22', 'v22', 'v22', 'v22', 'v22', 'v22', 'v22',
        'v22', 'v22', 'v22', 'v22', 'v22',
        # New ones
        #'v23', 'v23', 'v23', 'v23', 'v23', 'v23', 'v23', 'v23',
        'v23', 'v24', 'v24', 'v24', 'v24', 'v24',
        'v23', 'v23', 'v24', 'v24', 'v23', 'v24',
        'v24', 'v24', 'v24'
    ])
    st_rads = np.array([
        # Old ones
        0.46, 0.449, 0.154, 0.3297020, 0.42, 0.45, 0.35, 0.22,
        0.71, 0.69, 0.74, 0.77,
        # New ones
        #
        0.21, 0.7, 0.87, 1.41, 0.3, 0.34,
        0.22,  # L 980-5 radius assumed to be the same as GJ 1214
        0.449,  # LHS 2686 radius assumed to be the same as GJ 436
        0.18, 0.95, 0.12, 1.49, 0.6, 0.910, 1.33
    ]) * u.solRad
    dists = np.array([
        # Old ones
        9.470450, 9.75321, 1.30119, 6.298100, 7.24396, 4.964350,
        4.67517, 14.6427, 12.9363, 11.2810, 21.5618,
        3.20260,
        # New ones
        #3.56244, 15.1353,
        12.613, 142.751, 141.837, 75.8643, 10.6194, 9.44181, 13.3731, 12.1893,
        26.4927, 80.4373, 12.4298888, 405.908, 86.7467, 105.6758, 159.507
    ]) * u.pc
    muscles_dists = {starname: dist for starname, dist in zip(stars, dists)}
    muscles_rstars = {starname: st_rad for starname, st_rad in zip(stars,
                                                                   st_rads)}
    muscles_versions = {starname: versions for starname, versions in zip(stars,
                                                                   versions)}

    # MUSCLES records spectra as observed at earth, so we need to convert it to
    # spectrum at R_star. The user has the option of setting an arbitary stellar
    # radius instead of the MUSCLES star radius to allow for more flexibility.
    # This can be especially useful for slightly evolved stars, whose radius
    # are larger than the MUSCLES stars.
    dist = muscles_dists[host_star_name]
    vnumber = muscles_versions[host_star_name]
    if stellar_radius is None:
        rstar = muscles_rstars[host_star_name]
    else:
        rstar = stellar_radius * u.solRad
    conv = float((dist / rstar) ** 2)  # conversion to spectrum at R_star

    # First check if reference_spectra_dir has a trailing forward slash
    if reference_spectra_dir[-1] == '/':
        pass
    # If not, add it
    else:
        reference_spectra_dir += '/'

    # Read the MUSCLES spectrum
    spec = fits.getdata(reference_spectra_dir +
                        f'hlsp_muscles_multi_multi_{host_star_name}_broadband_'
                        f'{vnumber}_adapt-const-res-sed.fits',
                        1)

    if truncate_wavelength_grid:
        mask = spec['WAVELENGTH'] * u.AA < thresh.to(u.AA,
                                                     equivalencies=u.spectral())
    else:
        mask = np.ones(spec.shape, dtype='bool')

    spectrum = {'wavelength': spec['WAVELENGTH'][mask],
                'flux_lambda': spec['FLUX'][mask] * conv *
                semi_major_axis ** (-2),
                'wavelength_unit': u.AA,
                'flux_unit': u.erg / u.s / u.cm / u.cm / u.AA}
    return spectrum


def make_spectrum_from_file(filename, units, path='', skiprows=0,
                            scale_flux=1.0, star_distance=None,
                            semi_major_axis=None):
    """
    Construct a dictionary containing an input spectrum from a text file. The
    input file must have two or more columns, in which the first is the
    wavelength or frequency bin center and the second is the flux per bin of
    wavelength or frequency. The code automatically figures out if the input
    spectra are binned in wavelength or frequency based on the units the user
    passes.

    Parameters
    ----------
    filename : ``str``
        Name of the file containing the spectrum data.

    units : ``dict``
        Units of the spectrum. This dictionary must have the entries
        ``'wavelength'`` and ``'flux'``, or ``'frequency'`` and ``'flux'``.
        The units must be set in ``astropy.units``.

    path : ``str``, optional
        Path to the spectrum data file.

    skiprows : ``int``, optional
        Number of rows to skip corresponding to the header of the input text
        file.

    scale_flux : ``float``, optional
        Scaling factor for flux. Default value is 1.0 (no scaling).

    star_distance : ``float`` or ``None``, optional
        Distance to star in unit of parsec. This is used to scale the flux as
        observed from Earth to the semi-major axis of the planet. If ``None``,
        no scaling is applied. If not ``None``, then a value``semi_major_axis``
        must be provided as well. Default is ``None``.

    semi_major_axis : ``float`` or ``None``, optional
        Semi-major axis of the planet in unit of au. This is used to scale the
        flux as observed from Earth to the semi-major axis of the planet. Notice
        that this parameter is different from the
        ``generate_muscles_spectrum()``  function, which uses the semi-major
        axis in unit of stellar radii. If ``None``, no scaling is applied. If
        not ``None``, then a value``star_distance`` must be provided as well.
        Default is ``None``.

    Returns
    -------
    spectrum : ``dict``
        Spectrum dictionary with entries for the wavelength and flux, and their
        units.

    """
    spectrum_table = np.loadtxt(path + filename, usecols=(0, 1),
                                skiprows=skiprows, dtype=float)

    try:
        x_axis = 'wavelength'
        x_axis_unit = units.pop(x_axis)
        y_axis = 'flux_lambda'
    except KeyError:
        x_axis = 'frequency'
        x_axis_unit = units.pop(x_axis)
        y_axis = 'flux_nu'
    y_axis_unit = units.pop('flux')

    conv_pc_to_au = 206264.8062471  # Conversion from pc to au
    if star_distance is not None and semi_major_axis is not None:
        scale_to_planet = \
            (star_distance * conv_pc_to_au / semi_major_axis) ** (-2)
    else:
        scale_to_planet = 1.0

    spectrum = {x_axis: spectrum_table[:, 0],
                y_axis: spectrum_table[:, 1] * scale_flux * scale_to_planet,
                '{}_unit'.format(x_axis): x_axis_unit,
                'flux_unit': y_axis_unit}
    return spectrum<|MERGE_RESOLUTION|>--- conflicted
+++ resolved
@@ -193,11 +193,7 @@
     Construct a dictionary containing an input spectrum from a MUSCLES spectrum.
     MUSCLES reports spectra as observed at Earth, the code scales this to the
     spectrum received at your planet provided a value for the scaled
-<<<<<<< HEAD
-    ``semi_major_axis``.
-=======
     ``semi-major-axis``.
->>>>>>> 08333315
 
     Parameters
     ----------
