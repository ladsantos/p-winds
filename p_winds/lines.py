--- conflicted
+++ resolved
@@ -163,77 +163,17 @@
     return lambda_0, lambda_1, lambda_2, f_0, f_1, f_2, a_ij_0, a_ij_1, a_ij_2
 
 
-<<<<<<< HEAD
-# Line properties of the C I line available with HST/COS taken from the NIST
-# database https://www.nist.gov/pml/atomic-spectra-database
-def c_i_properties():
-    """
-    Returns the central wavelengths in air, oscillator strengths and the
-    Einstein coefficient of the C I lines in the COS FUV wavelength range. The
-=======
 # Line properties of the Balmer series lines (alpha, beta, gamma) taken from the NIST
 # database https://www.nist.gov/pml/atomic-spectra-database
 def balmer_halpha_properties():
     """
     Returns the central wavelengths in air, shell number and the
     Einstein coefficient of the Balmer lines. The
->>>>>>> 837fde69
-    values were taken from the NIST database:
-    https://www.nist.gov/pml/atomic-spectra-database
-
-    Returns
-    -------
-<<<<<<< HEAD
-    lambda_0 : ``float``
-        Central wavelength in air of line 0 in unit of m.
-
-    lambda_1 : ``float``
-        Central wavelength in air of line 1 in unit of m.
-
-    lambda_2 : ``float``
-        Central wavelength in air of line 2 in unit of m.
-
-    f_0 : ``float``
-        Oscillator strength of line 0 (unitless).
-
-    f_1 : ``float``
-        Oscillator strength of line 1 (unitless).
-
-    f_2 : ``float``
-        Oscillator strength of line 2 (unitless).
-
-    a_ij_0 : ``float``
-        Einstein coefficient of line 0 in unit of 1 / s.
-
-    a_ij_1 : ``float``
-        Einstein coefficient of line 1 in unit of 1 / s.
-
-    a_ij_2 : ``float``
-        Einstein coefficient of line 2 in unit of 1 / s.
-    """
-    # Central wavelengths in units of m
-    lambda_0 = 1656.26674 * 1E-10
-    lambda_1 = 1656.92821 * 1E-10
-    lambda_2 = 1657.00751 * 1E-10
-    lambda_3 = 1657.37863 * 1E-10
-    lambda_4 = 1657.90661 * 1E-10
-    # Oscillator strengths
-    f_0 = 5.98e-02
-    f_1 = 1.43e-01
-    f_2 = 1.07e-01
-    f_3 = 3.57e-02
-    f_4 = 4.77e-02
-    # Einstein coefficient in units of s ** (-1)
-    a_ij_0 = 8.7e+07
-    a_ij_1 = 1.16e+08
-    a_ij_2 = 2.61e+08
-    a_ij_3 = 8.7e+07
-    a_ij_4 = 3.47e+08
-
-    return (lambda_0, lambda_1, lambda_2, lambda_3, lambda_4,
-            f_0, f_1, f_2, f_3, f_4,
-            a_ij_0, a_ij_1, a_ij_2, a_ij_3, a_ij_4)
-=======
+    values were taken from the NIST database:
+    https://www.nist.gov/pml/atomic-spectra-database
+
+    Returns
+    -------
     lambda_alpha : ``float``
         Central wavelength in air of the H-alpha line in unit of m.
 
@@ -351,5 +291,4 @@
     # Einstein coefficient in units of s ** (-1)
     a_gamma = 2.5304e+06
 
-    return lambda_gamma, n_gamma, f_gamma, g_gamma, a_gamma
->>>>>>> 837fde69
+    return lambda_gamma, n_gamma, f_gamma, g_gamma, a_gamma